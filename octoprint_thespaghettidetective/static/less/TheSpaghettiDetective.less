// TODO: Put your plugin's LESS here, have it generated to ../css.
div[id$=_plugin_thespaghettidetective] {
    .header {
        margin-bottom: 1rem;

        img.logo {
            width: 40px;
            margin-right: 12px;
        }
        h3 {
            border-bottom: gray thin solid;
        }
    }

    h5 {
        margin-bottom: 4px;
    }

    #problems {
        li {
            margin: 0.6em 0;
        }
    }

    .token-input {
        width: calc(100% - 120px);
        margin: 8px 0px 2px;

        button {
            width: 120px;
        }
    }

    .collapse-header {
        margin: 8px 0px;
    }

    .settings-video {
        text-align: center;
    }

    .problems {
        ul {
            margin-top: 8px;
        }
        li {
            line-height: 26px;
        }
    }

    .social-container {
        text-align: center;

        .social-btns {
            display: flex;
            flex-flow: row wrap;
            justify-content: center;
            .social {
                margin: 0 6px;
            }
		}
    }
}


// Wizard content

@wizard-primary-color: #9965F4;
@wizard-text-color: #282828;
@wizard-paragraph-text-size: 14px;
@wizard-container-width: 700px;
@wizard-container-min-height: 625px;

.wizard-content {
  font-family: 'Roboto', sans-serif;
  padding-left: 40px;
  padding-right: 40px;
  max-width: @wizard-container-width - 80px;
  color: @wizard-text-color;
  overflow: hidden;
  position: relative;

  // Main elements
  p {
    font-size: @wizard-paragraph-text-size;
  }

  ul {
    margin-top: 20px;
    list-style-type: square;
    font-size: 16px;

     li {
       margin-bottom: 4px;
     }

     a {
       color: @wizard-text-color;

       &:hover {
        opacity: .8;
       }
     }
  }

  a {
    color: @wizard-primary-color;
    text-decoration: underline;
  }

  // Big image on background
  .background {
    width: 600px;
    position: absolute;
    top: 50px;
    right: 58%;
    z-index: 0;
    opacity: .3;
  }

  // Header at the top of each page
  .navigation {
    margin-top: 20px;
    height: 86px;
    display: flex;
    align-items: bottom;
    justify-content: space-between;

    // Back button
    .back-btn {
      text-decoration: none;

      &:hover {
        opacity: .8;
        cursor: pointer;
      }

      img {
        width: 10px;
        height: 20px;
      }
    }

    // Small black logo
    .logo {
      text-align: center;
      // display: flex;

      svg {
        width: 60px;
      }
    }

    // Progress circles at the top right corner
    .progress-content {
      text-align: center;

      .circles {
        font-size: 0;

        .circle {
          width: 16px;
          height: 16px;
          display: inline-block;
          border: 2px solid @wizard-primary-color;
          border-radius: 50%;
          position: relative;
          margin-right: 18px;

          &.filled {
            background-color: @wizard-primary-color;
          }

          &.checked:before {
            content: url("../img/checkmark-half-filled.svg");
            display: inline-block;
            width: 19px;
            height: 15px;
            position: absolute;
            bottom: 40%;
            left: 40%;
          }

          &:after {
            content: "";
            width: 18px;
            height: 2px;
            background-color: @wizard-primary-color;
            position: absolute;
            left: calc(100% + 2px);
            top: calc(50% - 1px);
          }

          &:last-child {
            margin-right: 0;

            &:after {
              content: none;
            }
          }
        }
      }
    }
  }

  // Main style for buttons
  .button {
    background-color: @wizard-primary-color;
    padding: 10px 26px;
    font-size: 16px;
    line-height: 18px;
    color: #fff;
    text-decoration: none;
    border-radius: 100px;
    display: inline-block;
    margin: 12px 0 6px;
    border: none;

    &:hover {
      opacity: .8;
      cursor: pointer;
    }

    &:focus {
      outline: none;
    }

    &[disabled] {
      opacity: .4;

      &:hover {
        opacity: .4;
        cursor: default;
      }
    }
  }

  // Wizard title
  .header {
    margin-top: 30px;

    .title {
      margin: 0;

      &.primary {
        color: @wizard-primary-color;
        font-weight: bold;
        margin-bottom: 20px;
      }
    }
  }

  // Text with checkbox
  .text-with-checkbox {
    padding-left: 22px;
    font-size: 12px;
    position: relative;

    &:hover {
      cursor: pointer;
      opacity: .8;
    }

    .checkbox-wrapper {
      width: 10px;
      height: 10px;
      border: 1px solid @wizard-primary-color;
      background-color: #fff;
      position: absolute;
      left: 0;
      top: 0;
      bottom: 1px;
      margin: auto;

      &.checked:after {
        content: url(../img/checkmark.svg);
        display: block;
        position: absolute;
        width: 15px;
        height: 12px;
        bottom: 4px;
        left: 1px;
      }
    }
  }

  // Features block
  .features {
    margin-top: 50px;

    .feature {
      padding-left: 90px;
      position: relative;
      margin-bottom: 20px;
      max-width: 300px;

      .title {
        font-weight: bold;
        font-size: 14px;
      }

      .description {
        margin: 0;
        margin-top: 4px;
        font-size: 12px;
      }

      img {
        position: absolute;
        left: 0;
        top: 0;
        bottom: 0;
        margin: auto;
        width: 50px;
        border-radius: 50%;
      }

      &.accent {
        max-width: 100%;

        .title {
          font-size: 18px;
          color: @wizard-primary-color;
        }

        .description {
          font-size: 15px;
          color: @wizard-primary-color;
        }

        img {
          width: 70px;
          left: -15px;
          border: 2px solid @wizard-primary-color;
        }
      }
    }
  }

<<<<<<< HEAD
  // Choice between mobile and web (step 2)
  .choice-banner {
    background-color: @wizard-primary-color;
    margin: 30px 0;
    display: flex;
    justify-content: center;
    align-items: center;
=======
  // Choice between mobile and web on step 2
  .choice-container {
    background-color: @wizard-primary-color;
    padding: 18px;
    .choice-banner {
      margin: 30px -40px;
      display: flex;
      justify-content: center;
      align-items: center;
>>>>>>> e5058d34

      .delimeter {
        background-color: #fff;
        width: 3px;
        height: 200px;
      }

      .option {
        text-align: center;
        margin: 50px 30px;
        color: #fff;

        .button {
          color: @wizard-primary-color;
          background-color: #fff;

          &.filled {
            color: @wizard-primary-color;
            background-color: #fff;
          }

          &.outline {
            background-color: @wizard-primary-color;
            color: #fff;
            border: 2px solid #fff;
          }
        }
      }
    }

<<<<<<< HEAD
    @media screen and (max-width: 800px) {
=======
    .notes {
      color: #fff;
    }

    @media screen and (max-width: 500px) {
>>>>>>> e5058d34
      flex-direction: column;

      .delimeter {
        width: 80%;
        height: 3px;
      }
    }
  }

<<<<<<< HEAD
  // Footer notes
  .footer {
    margin-bottom: 30px;

    &.primary {
      background-color: @wizard-primary-color;
      color: #fff;
      margin: 30px -40px 0;
      padding: 30px 40px;
      text-align: center;
    }
  }

  // Setup illustration at the bottom (step 3.1 - mobile)
  .bottom-illustration {
    margin: 20px -40px 0;
=======
  @media screen and (max-width: 975px) {
    padding-left: 40px !important;
>>>>>>> e5058d34

    img {
      width: 100%;
    }
  }

  // Gray small link with arrow under title (step 3)
  a.small {
    font-size: 14px;
    color: #9793A0;
    line-height: 14px;
    text-decoration: none;

    &:hover {
      opacity: .8;
    }
  }
}<|MERGE_RESOLUTION|>--- conflicted
+++ resolved
@@ -337,25 +337,16 @@
     }
   }
 
-<<<<<<< HEAD
   // Choice between mobile and web (step 2)
-  .choice-banner {
-    background-color: @wizard-primary-color;
-    margin: 30px 0;
-    display: flex;
-    justify-content: center;
-    align-items: center;
-=======
-  // Choice between mobile and web on step 2
   .choice-container {
     background-color: @wizard-primary-color;
     padding: 18px;
+
     .choice-banner {
-      margin: 30px -40px;
+      margin: 30px 0;
       display: flex;
       justify-content: center;
       align-items: center;
->>>>>>> e5058d34
 
       .delimeter {
         background-color: #fff;
@@ -386,15 +377,7 @@
       }
     }
 
-<<<<<<< HEAD
     @media screen and (max-width: 800px) {
-=======
-    .notes {
-      color: #fff;
-    }
-
-    @media screen and (max-width: 500px) {
->>>>>>> e5058d34
       flex-direction: column;
 
       .delimeter {
@@ -404,10 +387,10 @@
     }
   }
 
-<<<<<<< HEAD
   // Footer notes
-  .footer {
-    margin-bottom: 30px;
+  .notes {
+    color: #fff;
+    // margin-bottom: 30px;
 
     &.primary {
       background-color: @wizard-primary-color;
@@ -421,10 +404,6 @@
   // Setup illustration at the bottom (step 3.1 - mobile)
   .bottom-illustration {
     margin: 20px -40px 0;
-=======
-  @media screen and (max-width: 975px) {
-    padding-left: 40px !important;
->>>>>>> e5058d34
 
     img {
       width: 100%;
