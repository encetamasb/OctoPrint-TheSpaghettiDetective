<!-- <div>
Step <span data-bind="text: step"></span>
<button class="btn" data-bind="click: nextStep">Continue</button>
</div> -->

<div data-bind="visible: step() === 1">
  <div class="wizard-content">
    <img class="background" src="plugin/thespaghettidetective/static/img/logo-bg.svg" alt="">
    <div class="navigation">
      <a href="#" class="back-button" data-bind="click: prevStep" style="visibility: hidden;">
        <img src="plugin/thespaghettidetective/static/img/back.svg" alt="">
      </a>
      <div class="logo">
        <svg id="Layer_1" data-name="Layer 1" xmlns="http://www.w3.org/2000/svg" viewBox="0 0 256 256"><defs><style>.cls-1{fill:none;}.cls-2{fill:#373737;}</style></defs><path class="cls-1" d="M256,256H0V0H256Zm-129.58-8.66c13.06-24.28,30.7-43.44,50.37-60.91,7.26-6.44,7.46-6.58,2.87-15.44-2.07-4-1.88-7,1.92-9.25,8.43-5,16.78-10.13,25.58-14.36,6.93-3.33,14.47-5.38,22.32-8.21-11.15-11.72-24.46-19.48-38.88-27.69,3.83-1,6.49-1.64,9.12-2.36,10.63-2.93,21.17-6.15,30.13-12.89,10.32-7.76,10.43-17-.08-24.43-16.55-11.67-36-14.56-55.86-18.14.78,5,1.44,9.16,2.33,14.78-11,1.89-21.62,4.32-32.44,5.47A167,167,0,0,1,81.41,69c-3.44-1-5.29-2.11-4-6.13.89-2.73,1-5.72,1.57-9.51-9.13,2-17.43,3.58-25.62,5.6-11,2.72-21.78,6.36-31,13.36-9.36,7.14-9.51,16-.17,23.09a56.82,56.82,0,0,0,13.37,7.63c8.29,3.26,16.89,5.75,26,8.76C48,119.75,34.42,127.4,23.28,139.38l5.47,1.74c13.62,4.5,27.14,9.24,39,17.68,8.41,6,8.37,6.08,4,15.13a20.33,20.33,0,0,1-1.32,2.69c-1.63,2.37-1.24,3.94,1.15,5.78,4.74,3.65,9.3,7.58,13.67,11.67C101.58,209.39,116.14,226.19,126.42,247.34ZM79.66,53.16C111.22,61.37,142,61.5,173.23,53c-1.71-9.26-3.72-17.84-4.76-26.55-.75-6.31-3.9-10.51-9.43-12.27a135.11,135.11,0,0,0-24.1-5.79c-13.35-1.65-26.72-.53-39.18,4.95-4,1.75-8.93,5.1-10,8.75C82.77,31.9,81.65,42.24,79.66,53.16Z"/><path class="cls-2" d="M126.42,247.34c-10.28-21.15-24.84-38-41.25-53.27-4.37-4.09-8.93-8-13.67-11.67-2.39-1.84-2.78-3.41-1.15-5.78a20.33,20.33,0,0,0,1.32-2.69c4.41-9.05,4.45-9.11-4-15.13-11.82-8.44-25.34-13.18-39-17.68l-5.47-1.74c11.14-12,24.68-19.63,38.3-27.54-9.07-3-17.67-5.5-26-8.76a56.82,56.82,0,0,1-13.37-7.63c-9.34-7.07-9.19-16,.17-23.09,9.19-7,19.93-10.64,31-13.36,8.19-2,16.49-3.62,25.62-5.6-.59,3.79-.68,6.78-1.57,9.51-1.32,4,.53,5.18,4,6.13a167,167,0,0,0,62.39,4.87c10.82-1.15,21.49-3.58,32.44-5.47-.89-5.62-1.55-9.83-2.33-14.78,19.85,3.58,39.31,6.47,55.86,18.14,10.51,7.42,10.4,16.67.08,24.43-9,6.74-19.5,10-30.13,12.89-2.63.72-5.29,1.37-9.12,2.36,14.42,8.21,27.73,16,38.88,27.69-7.85,2.83-15.39,4.88-22.32,8.21-8.8,4.23-17.15,9.4-25.58,14.36-3.8,2.23-4,5.23-1.92,9.25,4.59,8.86,4.39,9-2.87,15.44C157.12,203.9,139.48,223.06,126.42,247.34Zm-39.78-131c7.57,12.92,22.88,14.74,29.52,4.57-4.86-.54-9.67-.9-14.41-1.63S92.05,117.42,86.64,116.35Zm50,5c8.16,10,23.11,7.51,29.14-4.53Z"/><path class="cls-2" d="M79.66,53.16c2-10.92,3.11-21.26,6.06-31,1.11-3.65,6.07-7,10-8.75,12.46-5.48,25.83-6.6,39.18-4.95A135.11,135.11,0,0,1,159,14.21c5.53,1.76,8.68,6,9.43,12.27,1,8.71,3.05,17.29,4.76,26.55C142,61.5,111.22,61.37,79.66,53.16Z"/><path class="cls-1" d="M86.64,116.35c5.41,1.07,10.23,2.19,15.11,2.94s9.55,1.09,14.41,1.63C109.52,131.09,94.21,129.27,86.64,116.35Z"/><path class="cls-1" d="M136.59,121.3l29.14-4.53C159.7,128.81,144.75,131.25,136.59,121.3Z"/></svg>
      </div>
      <div class="progress-content">
        <div class="circles">
          <div class="circle filled"></div>
          <div class="circle"></div>
          <div class="circle"></div>
          <div class="circle"></div>
        </div>
<<<<<<< HEAD
        <button class="button setup-wizard" id="next" data-bind="click: nextStep, enable: userAgreementChecked">CONTINUE</button>
=======
        <button class="button setup-wizard" id="next" data-bind="click: nextStep, enable: userAgreementChecked">GET STARTED</button>
        <br>
>>>>>>> e5058d34
      </div>
    </div>
    <div class="header">
      <div class="subtitle">MEET THE</div>
      <h1 class="title">SPAGHETTI DETECTIVE</h1>
    </div>
    <p><strong>The Spaghetti Detective</strong> is an <a href="https://github.com/TheSpaghettiDetective">open source project</a> that lets you access and monitor OctoPrint <strong>anywhere, on your phone</strong>. <br>It also uses AI (Deep Learning) to detect print failures in real time and send you alerts.</p>
    <div class="text-with-checkbox" data-bind="click: toggleCheck">
      <div class="checkbox-wrapper" data-bind="css: {checked: userAgreementChecked}"></div>
      By proceeding you agree to our <a href="https://thespaghettidetective.com/privacy.html">Privacy Policy</a>
and the <a href="https://thespaghettidetective.com/terms.html">Terms of Use</a></div>
    <div class="features">
      <div class="feature accent">
        <img src="plugin/thespaghettidetective/static/img/icon-connection.svg" alt="">
        <div class="title">Manage printer on your phone</div>
        <p class="description">Start/pause/cancel prints anytime, anywhere! Upload your print files and kick-off prints from your phone, desktop, or tablet.</p>
      </div>
      <div class="feature">
        <img src="plugin/thespaghettidetective/static/img/icon-security.svg" alt="">
        <div class="title">Secure remote access</div>
        <p class="description">Access your printer securely from anywhere without opening your home network to the wild internet.</p>
      </div>
      <div class="feature">
        <img src="plugin/thespaghettidetective/static/img/icon-fire.svg" alt="">
        <div class="title">Catch print hazards early</div>
        <p class="description">Check in your prints in real time to instantly know if the printer is acting up.</p>
      </div>
      <div class="feature">
        <img src="plugin/thespaghettidetective/static/img/icon-money.svg" alt="">
        <div class="title">Save time and money</div>
        <p class="description">The Spaghetti Detective watched your prints constantly for problems and intervenes to catch failures early.</p>
      </div>
    </div>
  </div>
</div>

<div data-bind="visible: step() === 2">
  <div class="wizard-content">
    <div class="navigation">
      <a href="#" class="back-button" data-bind="click: prevStep">
        <img src="plugin/thespaghettidetective/static/img/back.svg" alt="">
      </a>
      <div class="logo">
        <svg id="Layer_1" data-name="Layer 1" xmlns="http://www.w3.org/2000/svg" viewBox="0 0 256 256"><defs><style>.cls-1{fill:none;}.cls-2{fill:#373737;}</style></defs><path class="cls-1" d="M256,256H0V0H256Zm-129.58-8.66c13.06-24.28,30.7-43.44,50.37-60.91,7.26-6.44,7.46-6.58,2.87-15.44-2.07-4-1.88-7,1.92-9.25,8.43-5,16.78-10.13,25.58-14.36,6.93-3.33,14.47-5.38,22.32-8.21-11.15-11.72-24.46-19.48-38.88-27.69,3.83-1,6.49-1.64,9.12-2.36,10.63-2.93,21.17-6.15,30.13-12.89,10.32-7.76,10.43-17-.08-24.43-16.55-11.67-36-14.56-55.86-18.14.78,5,1.44,9.16,2.33,14.78-11,1.89-21.62,4.32-32.44,5.47A167,167,0,0,1,81.41,69c-3.44-1-5.29-2.11-4-6.13.89-2.73,1-5.72,1.57-9.51-9.13,2-17.43,3.58-25.62,5.6-11,2.72-21.78,6.36-31,13.36-9.36,7.14-9.51,16-.17,23.09a56.82,56.82,0,0,0,13.37,7.63c8.29,3.26,16.89,5.75,26,8.76C48,119.75,34.42,127.4,23.28,139.38l5.47,1.74c13.62,4.5,27.14,9.24,39,17.68,8.41,6,8.37,6.08,4,15.13a20.33,20.33,0,0,1-1.32,2.69c-1.63,2.37-1.24,3.94,1.15,5.78,4.74,3.65,9.3,7.58,13.67,11.67C101.58,209.39,116.14,226.19,126.42,247.34ZM79.66,53.16C111.22,61.37,142,61.5,173.23,53c-1.71-9.26-3.72-17.84-4.76-26.55-.75-6.31-3.9-10.51-9.43-12.27a135.11,135.11,0,0,0-24.1-5.79c-13.35-1.65-26.72-.53-39.18,4.95-4,1.75-8.93,5.1-10,8.75C82.77,31.9,81.65,42.24,79.66,53.16Z"/><path class="cls-2" d="M126.42,247.34c-10.28-21.15-24.84-38-41.25-53.27-4.37-4.09-8.93-8-13.67-11.67-2.39-1.84-2.78-3.41-1.15-5.78a20.33,20.33,0,0,0,1.32-2.69c4.41-9.05,4.45-9.11-4-15.13-11.82-8.44-25.34-13.18-39-17.68l-5.47-1.74c11.14-12,24.68-19.63,38.3-27.54-9.07-3-17.67-5.5-26-8.76a56.82,56.82,0,0,1-13.37-7.63c-9.34-7.07-9.19-16,.17-23.09,9.19-7,19.93-10.64,31-13.36,8.19-2,16.49-3.62,25.62-5.6-.59,3.79-.68,6.78-1.57,9.51-1.32,4,.53,5.18,4,6.13a167,167,0,0,0,62.39,4.87c10.82-1.15,21.49-3.58,32.44-5.47-.89-5.62-1.55-9.83-2.33-14.78,19.85,3.58,39.31,6.47,55.86,18.14,10.51,7.42,10.4,16.67.08,24.43-9,6.74-19.5,10-30.13,12.89-2.63.72-5.29,1.37-9.12,2.36,14.42,8.21,27.73,16,38.88,27.69-7.85,2.83-15.39,4.88-22.32,8.21-8.8,4.23-17.15,9.4-25.58,14.36-3.8,2.23-4,5.23-1.92,9.25,4.59,8.86,4.39,9-2.87,15.44C157.12,203.9,139.48,223.06,126.42,247.34Zm-39.78-131c7.57,12.92,22.88,14.74,29.52,4.57-4.86-.54-9.67-.9-14.41-1.63S92.05,117.42,86.64,116.35Zm50,5c8.16,10,23.11,7.51,29.14-4.53Z"/><path class="cls-2" d="M79.66,53.16c2-10.92,3.11-21.26,6.06-31,1.11-3.65,6.07-7,10-8.75,12.46-5.48,25.83-6.6,39.18-4.95A135.11,135.11,0,0,1,159,14.21c5.53,1.76,8.68,6,9.43,12.27,1,8.71,3.05,17.29,4.76,26.55C142,61.5,111.22,61.37,79.66,53.16Z"/><path class="cls-1" d="M86.64,116.35c5.41,1.07,10.23,2.19,15.11,2.94s9.55,1.09,14.41,1.63C109.52,131.09,94.21,129.27,86.64,116.35Z"/><path class="cls-1" d="M136.59,121.3l29.14-4.53C159.7,128.81,144.75,131.25,136.59,121.3Z"/></svg>
      </div>
      <div class="progress-content">
        <div class="circles">
          <div class="circle filled checked"></div>
          <div class="circle filled"></div>
          <div class="circle"></div>
          <div class="circle"></div>
        </div>
      </div>
    </div>
    <div class="header">
      <h1 class="title primary">How would you like to continue?</h1>
    </div>
<<<<<<< HEAD
    <p>The Spaghetti Detective needs to <strong>connect to your printer</strong> using a <strong>6-digit verifcation code</strong>. (Just this once!)</p>
    <p>You may continue in our mobile app (recommended) or in another tab within your web browser.</p>
    <div class="choice-banner">
      <div class="option">
        <img src="plugin/thespaghettidetective/static/img/phone-illustration.svg" alt="">
        <h2>Mobile Setup</h2>
        <a href="#" class="button filled" data-bind="click: function(data, event) { toStep(3.1) }">Continue with <strong>Mobile App</strong></a>
      </div>
      <div class="delimeter"></div>
      <div class="option">
        <img src="plugin/thespaghettidetective/static/img/desktop-illustration.svg" alt="">
        <h2>Web Setup</h2>
        <a href="#" class="button outline" data-bind="click: function(data, event) { toStep(3.2) }">Continue with <strong>Web Browser</strong></a>
=======
    <p>This wizard will walk you through the process of linking OctoPrint to your The Spaghetti Detective account.</p>
    <p>You will be asked to sign up a new account if you don't already have one.</p>
    <H5>Do you want to continue in our mobile app (recommended), or on our web site?</H5>
    <div class="choice-container">
      <div class="choice-banner">
        <div class="option">
          <img src="plugin/thespaghettidetective/static/img/phone-illustration.svg" alt="">
          <h2>Mobile Setup</h2>
          <a href="#" class="button filled">Continue with <strong>Mobile App</strong></a>
        </div>
        <div class="delimeter"></div>
        <div class="option">
          <img src="plugin/thespaghettidetective/static/img/desktop-illustration.svg" alt="">
          <h2>Web Setup</h2>
          <a href="#" class="button outline">Continue with <strong>Web Site</strong></a>
        </div>
>>>>>>> e5058d34
      </div>
      <div class="notes">*Note - you can always switch later.</div>
    </div>
  </div>
</div>

<div data-bind="visible: step() === 3.1">
  <div class="wizard-content">
    <div class="navigation">
      <a href="#" class="back-button" data-bind="click: function(data, event) { toStep(2) }">
        <img src="plugin/thespaghettidetective/static/img/back.svg" alt="">
      </a>
      <div class="logo">
        <svg id="Layer_1" data-name="Layer 1" xmlns="http://www.w3.org/2000/svg" viewBox="0 0 256 256"><defs><style>.cls-1{fill:none;}.cls-2{fill:#373737;}</style></defs><path class="cls-1" d="M256,256H0V0H256Zm-129.58-8.66c13.06-24.28,30.7-43.44,50.37-60.91,7.26-6.44,7.46-6.58,2.87-15.44-2.07-4-1.88-7,1.92-9.25,8.43-5,16.78-10.13,25.58-14.36,6.93-3.33,14.47-5.38,22.32-8.21-11.15-11.72-24.46-19.48-38.88-27.69,3.83-1,6.49-1.64,9.12-2.36,10.63-2.93,21.17-6.15,30.13-12.89,10.32-7.76,10.43-17-.08-24.43-16.55-11.67-36-14.56-55.86-18.14.78,5,1.44,9.16,2.33,14.78-11,1.89-21.62,4.32-32.44,5.47A167,167,0,0,1,81.41,69c-3.44-1-5.29-2.11-4-6.13.89-2.73,1-5.72,1.57-9.51-9.13,2-17.43,3.58-25.62,5.6-11,2.72-21.78,6.36-31,13.36-9.36,7.14-9.51,16-.17,23.09a56.82,56.82,0,0,0,13.37,7.63c8.29,3.26,16.89,5.75,26,8.76C48,119.75,34.42,127.4,23.28,139.38l5.47,1.74c13.62,4.5,27.14,9.24,39,17.68,8.41,6,8.37,6.08,4,15.13a20.33,20.33,0,0,1-1.32,2.69c-1.63,2.37-1.24,3.94,1.15,5.78,4.74,3.65,9.3,7.58,13.67,11.67C101.58,209.39,116.14,226.19,126.42,247.34ZM79.66,53.16C111.22,61.37,142,61.5,173.23,53c-1.71-9.26-3.72-17.84-4.76-26.55-.75-6.31-3.9-10.51-9.43-12.27a135.11,135.11,0,0,0-24.1-5.79c-13.35-1.65-26.72-.53-39.18,4.95-4,1.75-8.93,5.1-10,8.75C82.77,31.9,81.65,42.24,79.66,53.16Z"/><path class="cls-2" d="M126.42,247.34c-10.28-21.15-24.84-38-41.25-53.27-4.37-4.09-8.93-8-13.67-11.67-2.39-1.84-2.78-3.41-1.15-5.78a20.33,20.33,0,0,0,1.32-2.69c4.41-9.05,4.45-9.11-4-15.13-11.82-8.44-25.34-13.18-39-17.68l-5.47-1.74c11.14-12,24.68-19.63,38.3-27.54-9.07-3-17.67-5.5-26-8.76a56.82,56.82,0,0,1-13.37-7.63c-9.34-7.07-9.19-16,.17-23.09,9.19-7,19.93-10.64,31-13.36,8.19-2,16.49-3.62,25.62-5.6-.59,3.79-.68,6.78-1.57,9.51-1.32,4,.53,5.18,4,6.13a167,167,0,0,0,62.39,4.87c10.82-1.15,21.49-3.58,32.44-5.47-.89-5.62-1.55-9.83-2.33-14.78,19.85,3.58,39.31,6.47,55.86,18.14,10.51,7.42,10.4,16.67.08,24.43-9,6.74-19.5,10-30.13,12.89-2.63.72-5.29,1.37-9.12,2.36,14.42,8.21,27.73,16,38.88,27.69-7.85,2.83-15.39,4.88-22.32,8.21-8.8,4.23-17.15,9.4-25.58,14.36-3.8,2.23-4,5.23-1.92,9.25,4.59,8.86,4.39,9-2.87,15.44C157.12,203.9,139.48,223.06,126.42,247.34Zm-39.78-131c7.57,12.92,22.88,14.74,29.52,4.57-4.86-.54-9.67-.9-14.41-1.63S92.05,117.42,86.64,116.35Zm50,5c8.16,10,23.11,7.51,29.14-4.53Z"/><path class="cls-2" d="M79.66,53.16c2-10.92,3.11-21.26,6.06-31,1.11-3.65,6.07-7,10-8.75,12.46-5.48,25.83-6.6,39.18-4.95A135.11,135.11,0,0,1,159,14.21c5.53,1.76,8.68,6,9.43,12.27,1,8.71,3.05,17.29,4.76,26.55C142,61.5,111.22,61.37,79.66,53.16Z"/><path class="cls-1" d="M86.64,116.35c5.41,1.07,10.23,2.19,15.11,2.94s9.55,1.09,14.41,1.63C109.52,131.09,94.21,129.27,86.64,116.35Z"/><path class="cls-1" d="M136.59,121.3l29.14-4.53C159.7,128.81,144.75,131.25,136.59,121.3Z"/></svg>
      </div>
      <div class="progress-content">
        <div class="circles">
          <div class="circle filled checked"></div>
          <div class="circle filled checked"></div>
          <div class="circle filled"></div>
          <div class="circle"></div>
        </div>
        <button class="button setup-wizard" id="next" data-bind="click: function(data, event) { toStep(4) }, enable: userAgreementChecked">CONTINUE</button>
      </div>
    </div>
    <div class="header">
      <h1 class="title primary">Download the <strong>mobile app</strong> to continue.</h1>
    </div>
    <a href="" class="small"  data-bind="click: function(data, event) { toStep(3.2) }">
      Setup through web-browser instead
      <img src="plugin/thespaghettidetective/static/img/arrow-right-gray.svg" alt="">
    </a>
    <ul>
      <li>Download The Spaghetti Detective app</li>
      <li>Create an account/login</li>
      <li>Follow "Link Printer" setup within app</li>
      <li>Recieve <strong>6-Digit Code</strong></li>
      <li>Continue to next step in this setup wizard</li>
    </ul>
    <div class="bottom-illustration">
      <img src="plugin/thespaghettidetective/static/img/phone-setup-illustration.png" alt="">
    </div>
  </div>
</div>

<div data-bind="visible: step() === 3.2">
  <div class="wizard-content">
    <div class="navigation">
      <a href="#" class="back-button" data-bind="click: function(data, event) { toStep(2) }">
        <img src="plugin/thespaghettidetective/static/img/back.svg" alt="">
      </a>
      <div class="logo">
        <svg id="Layer_1" data-name="Layer 1" xmlns="http://www.w3.org/2000/svg" viewBox="0 0 256 256"><defs><style>.cls-1{fill:none;}.cls-2{fill:#373737;}</style></defs><path class="cls-1" d="M256,256H0V0H256Zm-129.58-8.66c13.06-24.28,30.7-43.44,50.37-60.91,7.26-6.44,7.46-6.58,2.87-15.44-2.07-4-1.88-7,1.92-9.25,8.43-5,16.78-10.13,25.58-14.36,6.93-3.33,14.47-5.38,22.32-8.21-11.15-11.72-24.46-19.48-38.88-27.69,3.83-1,6.49-1.64,9.12-2.36,10.63-2.93,21.17-6.15,30.13-12.89,10.32-7.76,10.43-17-.08-24.43-16.55-11.67-36-14.56-55.86-18.14.78,5,1.44,9.16,2.33,14.78-11,1.89-21.62,4.32-32.44,5.47A167,167,0,0,1,81.41,69c-3.44-1-5.29-2.11-4-6.13.89-2.73,1-5.72,1.57-9.51-9.13,2-17.43,3.58-25.62,5.6-11,2.72-21.78,6.36-31,13.36-9.36,7.14-9.51,16-.17,23.09a56.82,56.82,0,0,0,13.37,7.63c8.29,3.26,16.89,5.75,26,8.76C48,119.75,34.42,127.4,23.28,139.38l5.47,1.74c13.62,4.5,27.14,9.24,39,17.68,8.41,6,8.37,6.08,4,15.13a20.33,20.33,0,0,1-1.32,2.69c-1.63,2.37-1.24,3.94,1.15,5.78,4.74,3.65,9.3,7.58,13.67,11.67C101.58,209.39,116.14,226.19,126.42,247.34ZM79.66,53.16C111.22,61.37,142,61.5,173.23,53c-1.71-9.26-3.72-17.84-4.76-26.55-.75-6.31-3.9-10.51-9.43-12.27a135.11,135.11,0,0,0-24.1-5.79c-13.35-1.65-26.72-.53-39.18,4.95-4,1.75-8.93,5.1-10,8.75C82.77,31.9,81.65,42.24,79.66,53.16Z"/><path class="cls-2" d="M126.42,247.34c-10.28-21.15-24.84-38-41.25-53.27-4.37-4.09-8.93-8-13.67-11.67-2.39-1.84-2.78-3.41-1.15-5.78a20.33,20.33,0,0,0,1.32-2.69c4.41-9.05,4.45-9.11-4-15.13-11.82-8.44-25.34-13.18-39-17.68l-5.47-1.74c11.14-12,24.68-19.63,38.3-27.54-9.07-3-17.67-5.5-26-8.76a56.82,56.82,0,0,1-13.37-7.63c-9.34-7.07-9.19-16,.17-23.09,9.19-7,19.93-10.64,31-13.36,8.19-2,16.49-3.62,25.62-5.6-.59,3.79-.68,6.78-1.57,9.51-1.32,4,.53,5.18,4,6.13a167,167,0,0,0,62.39,4.87c10.82-1.15,21.49-3.58,32.44-5.47-.89-5.62-1.55-9.83-2.33-14.78,19.85,3.58,39.31,6.47,55.86,18.14,10.51,7.42,10.4,16.67.08,24.43-9,6.74-19.5,10-30.13,12.89-2.63.72-5.29,1.37-9.12,2.36,14.42,8.21,27.73,16,38.88,27.69-7.85,2.83-15.39,4.88-22.32,8.21-8.8,4.23-17.15,9.4-25.58,14.36-3.8,2.23-4,5.23-1.92,9.25,4.59,8.86,4.39,9-2.87,15.44C157.12,203.9,139.48,223.06,126.42,247.34Zm-39.78-131c7.57,12.92,22.88,14.74,29.52,4.57-4.86-.54-9.67-.9-14.41-1.63S92.05,117.42,86.64,116.35Zm50,5c8.16,10,23.11,7.51,29.14-4.53Z"/><path class="cls-2" d="M79.66,53.16c2-10.92,3.11-21.26,6.06-31,1.11-3.65,6.07-7,10-8.75,12.46-5.48,25.83-6.6,39.18-4.95A135.11,135.11,0,0,1,159,14.21c5.53,1.76,8.68,6,9.43,12.27,1,8.71,3.05,17.29,4.76,26.55C142,61.5,111.22,61.37,79.66,53.16Z"/><path class="cls-1" d="M86.64,116.35c5.41,1.07,10.23,2.19,15.11,2.94s9.55,1.09,14.41,1.63C109.52,131.09,94.21,129.27,86.64,116.35Z"/><path class="cls-1" d="M136.59,121.3l29.14-4.53C159.7,128.81,144.75,131.25,136.59,121.3Z"/></svg>
      </div>
      <div class="progress-content">
        <div class="circles">
          <div class="circle filled checked"></div>
          <div class="circle filled checked"></div>
          <div class="circle filled"></div>
          <div class="circle"></div>
        </div>
        <button class="button setup-wizard" id="next" data-bind="click: function(data, event) { toStep(3) }, enable: userAgreementChecked">CONTINUE</button>
      </div>
    </div>
    <div class="header">
      <h1 class="title primary">Visit <a href="https://thespaghettidetective.com" target="_blank">thespaghettidetective.com</a> to continue.</h1>
    </div>
    <a href="" class="small" data-bind="click: function(data, event) { toStep(3.1) }">
      Setup through mobile-app instead
      <img src="plugin/thespaghettidetective/static/img/arrow-right-gray.svg" alt="">
    </a>
    <ul>
      <li>In a <strong>seperate tab</strong>, Navigate to <a href="https://thespaghettidetective.com" target="_blank">thespaghettidetective.com</a></li>
      <li>Create an account/login</li>
      <li>Add printer</li>
      <li>Follow setup Wizard</li>
      <li>Recieve <strong>6-Digit Code</strong></li>
      <li>Continue to next step in this setup wizard</li>
    </ul>
    <div class="footer primary">*You can always download the Spaghetti Detective mobile app later</div>
  </div>
</div>

<div data-bind="visible: step() === 4">
Enter security code
  <input type="text" class="input-block-level" data-bind="textInput: securityCode">
  <i class="fa fa-spinner fa-spin" data-bind="visible: verifying"></i>
</div><|MERGE_RESOLUTION|>--- conflicted
+++ resolved
@@ -20,12 +20,8 @@
           <div class="circle"></div>
           <div class="circle"></div>
         </div>
-<<<<<<< HEAD
-        <button class="button setup-wizard" id="next" data-bind="click: nextStep, enable: userAgreementChecked">CONTINUE</button>
-=======
         <button class="button setup-wizard" id="next" data-bind="click: nextStep, enable: userAgreementChecked">GET STARTED</button>
         <br>
->>>>>>> e5058d34
       </div>
     </div>
     <div class="header">
@@ -83,21 +79,6 @@
     <div class="header">
       <h1 class="title primary">How would you like to continue?</h1>
     </div>
-<<<<<<< HEAD
-    <p>The Spaghetti Detective needs to <strong>connect to your printer</strong> using a <strong>6-digit verifcation code</strong>. (Just this once!)</p>
-    <p>You may continue in our mobile app (recommended) or in another tab within your web browser.</p>
-    <div class="choice-banner">
-      <div class="option">
-        <img src="plugin/thespaghettidetective/static/img/phone-illustration.svg" alt="">
-        <h2>Mobile Setup</h2>
-        <a href="#" class="button filled" data-bind="click: function(data, event) { toStep(3.1) }">Continue with <strong>Mobile App</strong></a>
-      </div>
-      <div class="delimeter"></div>
-      <div class="option">
-        <img src="plugin/thespaghettidetective/static/img/desktop-illustration.svg" alt="">
-        <h2>Web Setup</h2>
-        <a href="#" class="button outline" data-bind="click: function(data, event) { toStep(3.2) }">Continue with <strong>Web Browser</strong></a>
-=======
     <p>This wizard will walk you through the process of linking OctoPrint to your The Spaghetti Detective account.</p>
     <p>You will be asked to sign up a new account if you don't already have one.</p>
     <H5>Do you want to continue in our mobile app (recommended), or on our web site?</H5>
@@ -106,15 +87,14 @@
         <div class="option">
           <img src="plugin/thespaghettidetective/static/img/phone-illustration.svg" alt="">
           <h2>Mobile Setup</h2>
-          <a href="#" class="button filled">Continue with <strong>Mobile App</strong></a>
+          <a href="#" class="button filled" data-bind="click: function(data, event) { toStep(3.1) }">Continue with <strong>Mobile App</strong></a>
         </div>
         <div class="delimeter"></div>
         <div class="option">
           <img src="plugin/thespaghettidetective/static/img/desktop-illustration.svg" alt="">
           <h2>Web Setup</h2>
-          <a href="#" class="button outline">Continue with <strong>Web Site</strong></a>
+          <a href="#" class="button outline" data-bind="click: function(data, event) { toStep(3.2) }">Continue with <strong>Web Site</strong></a>
         </div>
->>>>>>> e5058d34
       </div>
       <div class="notes">*Note - you can always switch later.</div>
     </div>
@@ -194,7 +174,7 @@
       <li>Recieve <strong>6-Digit Code</strong></li>
       <li>Continue to next step in this setup wizard</li>
     </ul>
-    <div class="footer primary">*You can always download the Spaghetti Detective mobile app later</div>
+    <div class="notes primary">*You can always download the Spaghetti Detective mobile app later</div>
   </div>
 </div>
 
